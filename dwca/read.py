# -*- coding: utf-8 -*-

"""This module provides high-level classes to open and read DarwinCore Archive (DwC-A) files."""

import os
from tempfile import mkdtemp
from zipfile import ZipFile
from shutil import rmtree
from errno import ENOENT

import xml.etree.ElementTree as ET

from dwca.utils import _DataFile
from dwca.descriptors import ArchiveDescriptor, DataFileDescriptor
from dwca.exceptions import RowNotFound, InvalidArchive, InvalidSimpleArchive

DEFAULT_METADATA_FILENAME = "EML.xml"

<<<<<<< HEAD
=======

>>>>>>> 7fdc759c
class DwCAReader(object):
    """This class is used to represent a Darwin Core Archive as a whole.

    It gives read access to the contained data, to the scientific metadata, ... It supports
    archives with or without Metafiles, such as described on page 2 of the Reference Guide
    to the XML Descriptor (http://www.gbif.org/resource/80639).

    :param path: path to the Darwin Core Archive (either a zip file or a directory) to open.
    :type path: str

    A short usage example::

        from dwca import DwCAReader

        dwca = DwCAReader('my_archive.zip')
        # Iterating on core rows is easy:
        for core_row in dwca:
            # core_row is an instance of rows.CoreRow
            print core_row

        # Scientific metadata (EML) is available as an ElementTree.Element object
        print dwca.metadata.prettify()

        # Close the archive to free resources
        dwca.close()

    The archive can also be opened with the `with` statement. This is recommended, since it ensures
    resources will be properly cleaned after usage:

    ::

        from dwca import DwCAReader

        with DwCAReader('my-archive.zip') as dwca:
            pass  # Do what you want

        # When leaving the block, resources are automatically freed.

    """

    def __enter__(self):
        return self

    def __exit__(self, type, value, traceback):
        self.close()

    def __init__(self, path, extensions_to_ignore=None):
<<<<<<< HEAD
        """Open the file, reads all metadata and store it in self.metadata.

        Also already open the core file so we've a file descriptor for further access.
        """
=======
        """Open the Darwin Core Archive."""
>>>>>>> 7fdc759c
        if extensions_to_ignore is None:
            extensions_to_ignore = []

        #: The path to the Darwin Core Archive file, as passed to the constructor.
        self.archive_path = path

        if os.path.isdir(self.archive_path):  # Archive as a directly readable directory
            self._workin_directory_path = self.archive_path
<<<<<<< HEAD
            self._directory_to_clean = None
        else:  # Archive is zipped, we have to unzip it
            self._directory_to_clean, self._workin_directory_path = self._unzip()
=======
            self._workin_directory_cleanable = False
        else:  # Archive is zipped, we first have to unzip it
            self._workin_directory_path = self._unzip()
            self._workin_directory_cleanable = True
>>>>>>> 7fdc759c

        #: An :class:`descriptors.ArchiveDescriptor` instance giving access to the archive
        #: descriptor (``meta.xml``)
        try:
            self.descriptor = ArchiveDescriptor(self._read_additional_file('meta.xml'),
                                                files_to_ignore=extensions_to_ignore)
        except IOError as e:
            if e.errno == ENOENT:
                self.descriptor = None

        #: A :class:`xml.etree.ElementTree.Element` instance containing the (scientific) metadata
        #: of the archive.
        self.metadata = self._parse_metadata_file()
        #:
        self.source_metadata = None

<<<<<<< HEAD
        self._corefile = _DataFile(self.descriptor.core,
                                   self._workin_directory_path)
        self._extensionfiles = [_DataFile(d, self._workin_directory_path)
                                for d in self.descriptor.extensions]
=======
        if self.descriptor:
            #  We have an Archive descriptor that we can use to access data files.
            self._corefile = _DataFile(self._workin_directory_path, self.descriptor.core)
            self._extensionfiles = [_DataFile(self._workin_directory_path, d)
                                    for d in self.descriptor.extensions]
        else:
            try:
                datafile_name = self._is_valid_simple_archive()
                d = DataFileDescriptor(datafile_path=os.path.join(self._workin_directory_path,
                                                                  datafile_name))

                self._corefile = _DataFile(self._workin_directory_path, d)
                self._extensionfiles = []
            except InvalidSimpleArchive:
                msg = "No metafile was found, but archive includes multiple files/directories."
                raise InvalidSimpleArchive(msg)

            # Archive without descriptor, we'll have to find and inspect the data file
            # path, dirs, files = next(os.walk(self._workin_directory_path))
            # if len(files) == 1:  # We found a single file
            #     filepath = os.path.join(self._workin_directory_path, files[0])
            #     d = DataFileDescriptor(datafile_path=filepath)

            #     self._corefile = _DataFile(self._workin_directory_path, d)
            #     self._extensionfiles = []
            # else:
            #     msg = 
            #     raise InvalidArchive(msg)
>>>>>>> 7fdc759c

    @property
    # TODO: decide, test and document what we guarantee about ordering
    def rows(self):
        """A list of :class:`rows.CoreRow` instances representing the content of the archive.

        .. warning::

            This will cause all rows to be loaded in memory. In case of large Darwin Core Archive,
            you may prefer iterating with a for loop.
        """
        return list(self)

    def get_row_by_id(self, row_id):
        """Return the (core) row whose id is row_id.

        :returns:  :class:`dwca.rows.CoreRow` -- the matching row.
        :raises: :class:`dwca.exceptions.RowNotFound`

        .. warning::

            It is rarely a good idea to rely on the row ID, because:
            1) Not all Darwin Core Archives specifies row IDs.
            2) Nothing guarantees that the ID will actually be unique within the archive (depends
            of the data publisher). In that case, this method don't guarantee which one will be
            returned. :meth:`.get_row_by_index` may be more appropriate in this case.

        """
        for row in self:
            if row.id == str(row_id):
                return row
        else:
            raise RowNotFound

    def get_row_by_index(self, index):
        """Return a core row according to its position/index in core file.

        :returns:  :class:`dwca.rows.CoreRow` -- the matching row.
        :raises: :class:`dwca.exceptions.RowNotFound`

        .. note::

            - First row has index 0
            - If index is bigger than the length of the archive, None is returned
            - The index is often an appropriate way to unambiguously identify a core row in a DwCA.

        """
        for (i, row) in enumerate(self):
            if i == index:
                return row
        else:
            raise RowNotFound

    def absolute_temporary_path(self, relative_path):
        """Return the absolute path of the file located at relative_path within the archive.

        .. note::
            - This method allows raw access to the files contained in the archive. It is for\
            example useful to open additional, non-standard files embedded in the archive.
            - The file at this path is temporary and will be removed when closing the instance.
            - File existence is not tested.

        """
        return os.path.abspath(os.path.join(self._workin_directory_path, relative_path))

    def _is_valid_simple_archive(self):
        # If the working dir appear to contains a valid simple darwin core archive
        # (one single data file + possibly some metadata), returns the name of the data file.
        #
        # Otherwise, throws an InvalidSimpleArchive exception.
        path, dirs, files = next(os.walk(self._workin_directory_path))

        if len(files) == 1:  # We found a single file
            return files[0]
        elif len(files) == 2:
            # Two files found: if one of them is EML.xml, the other is considered as the data file
            if DEFAULT_METADATA_FILENAME in files:
                return [f for f in files if f is not DEFAULT_METADATA_FILENAME][0]
            else:
                invalid = True
        else:
            invalid = True

        if invalid:
            raise InvalidSimpleArchive()

    def _read_additional_file(self, relative_path):
        """Read an additional file in the archive and return its content."""
        p = self.absolute_temporary_path(relative_path)
        return open(p).read()

    def _parse_metadata_file(self):
        """Load the archive (scientific) Metadata file, parse it with
        ElementTree and return its content (or None if the Archive contains no metadata).

        :raises: :class:`dwca.exceptions.InvalidArchive` if the archive references an inexisting
        metadata file.
        """
<<<<<<< HEAD
        fn = self.descriptor.metadata_filename

        try:
            return self._parse_xml_included_file(fn)
        except IOError as e:
            if e.errno == ENOENT:  # File not found
                msg = "{} is referenced in the archive descriptor but missing.".format(fn)
                raise InvalidArchive(msg)
=======
        if self.descriptor:  # If the archive has descriptor, find the metadata filename there
            fn = self.descriptor.metadata_filename

            try:
                return self._parse_xml_included_file(fn)
            except IOError as e:
                if e.errno == ENOENT:  # File not found
                    msg = "{} is referenced in the archive descriptor but missing.".format(fn)
                    raise InvalidArchive(msg)

        else:  # Otherwise, the metadata file has to be named 'EML.xml'
            try:
                return self._parse_xml_included_file(DEFAULT_METADATA_FILENAME)
            except IOError as e:
                if e.errno == ENOENT:  # File not found, this is an archive without metadata
                    return None
>>>>>>> 7fdc759c

    def _parse_xml_included_file(self, relative_path):
        """Load, parse and returns (as ElementTree.Element) XML file located at relative_path."""
        return ET.fromstring(self._read_additional_file(relative_path))

    def _unzip(self):
        """Unzip the current archive in a temporary directory and return paths.

        Returns (path_to_clean_afterwards, path_to_content)
        """
        unzipped_folder = mkdtemp()[1]  # Creating a temporary folder
        # TODO: check content of file!!!! It may, for example contains
        # absolute path (see zipfile doc)
        ZipFile(self.archive_path, 'r').extractall(unzipped_folder)

        # If the archive contains a single directory, we assume the real content is indeed under
        # this directory.
        #
        # See https://github.com/BelgianBiodiversityPlatform/python-dwca-reader/issues/49
        content = os.listdir(unzipped_folder)

        if len(content) == 1 and os.path.isdir(os.path.join(unzipped_folder, content[0])):
            content_folder = os.path.join(unzipped_folder, content[0])
        else:
            content_folder = unzipped_folder

        return (unzipped_folder, content_folder)

    def close(self):
        """Close the Darwin Core Archive and cleanup temporary/working files.

        .. note::
            - Alternatively, :class:`.DwCAReader` can be instanciated using the `with` statement.\
            (see example above).

        """
        if self._directory_to_clean:
            self._cleanup_temporary_folder()

    def _cleanup_temporary_folder(self):
        rmtree(self._directory_to_clean, False)

    def core_contains_term(self, term_url):
        """Return True if the Core file of the archive contains the term_url term."""
        return term_url in self.descriptor.core.terms

    def __iter__(self):
        self._corefile_pointer = 0
        return self

    def __next__(self):
        return self.next()

    def next(self):
        r = self._corefile.get_row_by_position(self._corefile_pointer)
        if r:
            # Set up linked data so the CoreRow will know about them
            r.link_extension_files(self._extensionfiles)
            r.link_source_metadata(self.source_metadata)

            self._corefile_pointer = self._corefile_pointer + 1
            return r
        else:
            raise StopIteration


class GBIFResultsReader(DwCAReader):
    """This class is used to represent the slightly augmented variant of Darwin Core Archive
    produced by the new GBIF Data Portal when exporting occurrences.


    It provides a few additions to :class:`.DwCAReader` that reflect the additional data provided
    in these specific archives:

        - The content of `citations.txt` and `rights.txt` is available via specific properties.
        - (core) Rows accessed trough this class have a `source_metadata` property that gives\
        access to the metadata of the originating dataset.

    """

    def __init__(self, path):
        super(GBIFResultsReader, self).__init__(path)
        #: A dict containing source/original metadata of the archive, such as
        #: {'dataset_uuid': 'dataset_metadata', ...}
        self.source_metadata = self._dataset_metadata_to_dict('dataset')

    def _dataset_metadata_to_dict(self, folder):
        dataset_dir = os.path.join(self._workin_directory_path, folder)

        r = {}
        for f in os.listdir(dataset_dir):
            if os.path.isfile(os.path.join(dataset_dir, f)):
                key = os.path.splitext(f)[0]
                r[key] = self._parse_xml_included_file(os.path.join(folder, f))
        return r

    # Compared to a standard DwC-A, GBIF results export contains
    # two additional files to give details about IP rights and citations
    # We make them accessible trough two simples properties

    @property
    def citations(self):
        """Return the content of the citations.txt file included in the archive."""
        return self._read_additional_file('citations.txt')

    @property
    def rights(self):
        """Return the content of the rights.txt file included in the archive."""
        return self._read_additional_file('rights.txt')<|MERGE_RESOLUTION|>--- conflicted
+++ resolved
@@ -16,10 +16,7 @@
 
 DEFAULT_METADATA_FILENAME = "EML.xml"
 
-<<<<<<< HEAD
-=======
-
->>>>>>> 7fdc759c
+
 class DwCAReader(object):
     """This class is used to represent a Darwin Core Archive as a whole.
 
@@ -67,14 +64,7 @@
         self.close()
 
     def __init__(self, path, extensions_to_ignore=None):
-<<<<<<< HEAD
-        """Open the file, reads all metadata and store it in self.metadata.
-
-        Also already open the core file so we've a file descriptor for further access.
-        """
-=======
         """Open the Darwin Core Archive."""
->>>>>>> 7fdc759c
         if extensions_to_ignore is None:
             extensions_to_ignore = []
 
@@ -83,16 +73,9 @@
 
         if os.path.isdir(self.archive_path):  # Archive as a directly readable directory
             self._workin_directory_path = self.archive_path
-<<<<<<< HEAD
             self._directory_to_clean = None
         else:  # Archive is zipped, we have to unzip it
             self._directory_to_clean, self._workin_directory_path = self._unzip()
-=======
-            self._workin_directory_cleanable = False
-        else:  # Archive is zipped, we first have to unzip it
-            self._workin_directory_path = self._unzip()
-            self._workin_directory_cleanable = True
->>>>>>> 7fdc759c
 
         #: An :class:`descriptors.ArchiveDescriptor` instance giving access to the archive
         #: descriptor (``meta.xml``)
@@ -109,18 +92,12 @@
         #:
         self.source_metadata = None
 
-<<<<<<< HEAD
-        self._corefile = _DataFile(self.descriptor.core,
-                                   self._workin_directory_path)
-        self._extensionfiles = [_DataFile(d, self._workin_directory_path)
-                                for d in self.descriptor.extensions]
-=======
         if self.descriptor:
             #  We have an Archive descriptor that we can use to access data files.
             self._corefile = _DataFile(self._workin_directory_path, self.descriptor.core)
             self._extensionfiles = [_DataFile(self._workin_directory_path, d)
                                     for d in self.descriptor.extensions]
-        else:
+        else:  # Archive without descriptor, we'll have to find and inspect the data file
             try:
                 datafile_name = self._is_valid_simple_archive()
                 d = DataFileDescriptor(datafile_path=os.path.join(self._workin_directory_path,
@@ -131,19 +108,6 @@
             except InvalidSimpleArchive:
                 msg = "No metafile was found, but archive includes multiple files/directories."
                 raise InvalidSimpleArchive(msg)
-
-            # Archive without descriptor, we'll have to find and inspect the data file
-            # path, dirs, files = next(os.walk(self._workin_directory_path))
-            # if len(files) == 1:  # We found a single file
-            #     filepath = os.path.join(self._workin_directory_path, files[0])
-            #     d = DataFileDescriptor(datafile_path=filepath)
-
-            #     self._corefile = _DataFile(self._workin_directory_path, d)
-            #     self._extensionfiles = []
-            # else:
-            #     msg = 
-            #     raise InvalidArchive(msg)
->>>>>>> 7fdc759c
 
     @property
     # TODO: decide, test and document what we guarantee about ordering
@@ -242,16 +206,7 @@
         :raises: :class:`dwca.exceptions.InvalidArchive` if the archive references an inexisting
         metadata file.
         """
-<<<<<<< HEAD
-        fn = self.descriptor.metadata_filename
-
-        try:
-            return self._parse_xml_included_file(fn)
-        except IOError as e:
-            if e.errno == ENOENT:  # File not found
-                msg = "{} is referenced in the archive descriptor but missing.".format(fn)
-                raise InvalidArchive(msg)
-=======
+
         if self.descriptor:  # If the archive has descriptor, find the metadata filename there
             fn = self.descriptor.metadata_filename
 
@@ -268,7 +223,6 @@
             except IOError as e:
                 if e.errno == ENOENT:  # File not found, this is an archive without metadata
                     return None
->>>>>>> 7fdc759c
 
     def _parse_xml_included_file(self, relative_path):
         """Load, parse and returns (as ElementTree.Element) XML file located at relative_path."""
